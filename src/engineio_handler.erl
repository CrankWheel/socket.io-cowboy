%% @author Kirill Trofimov <sinnus@gmail.com>
%% @copyright 2012 Kirill Trofimov
%%
%% Licensed under the Apache License, Version 2.0 (the "License");
%% you may not use this file except in compliance with the License.
%% You may obtain a copy of the License at
%%
%%    http://www.apache.org/licenses/LICENSE-2.0
%%
%% Unless required by applicable law or agreed to in writing, software
%% distributed under the License is distributed on an "AS IS" BASIS,
%% WITHOUT WARRANTIES OR CONDITIONS OF ANY KIND, either express or implied.
%% See the License for the specific language governing permissions and
%% limitations under the License.
-module(engineio_handler).
-author('Kirill Trofimov <sinnus@gmail.com>').
-author('wuyingfengsui@gmail.com').
-author('Jói Sigurdsson <joi@crankwheel.com>').

-include("engineio_internal.hrl").

-export([init/2, terminate/3,
         info/3,
         websocket_handle/3, websocket_info/3]).

% Our decoder currently doesn't support streaming, so we need to read in the
% entire POST body when a polling transport is used. Read up to 24 MB, above
% that the server will simply freak out.
%
% TODO(joi): Support streaming decodes, and use below.
-define(MAXIMUM_BODY_BYTES, 24*1024*1024).

-record(http_state, {config, sid, heartbeat_tref, pid, jsonp, base64}).
-record(websocket_state, {config, pid, messages}).

init(Req, [Config]) ->
    Req2 = enable_cors(Req),
    KeyValues = cowboy_req:parse_qs(Req2),
    Sid = proplists:get_value(<<"sid">>, KeyValues),
    Transport = proplists:get_value(<<"transport">>, KeyValues),
    JsonP = proplists:get_value(<<"j">>, KeyValues),
    Base64Val = proplists:get_value(<<"b64">>, KeyValues),
    Base64 = case Base64Val of
        <<"true">> -> true;
        <<"1">> -> true;
        _ -> false
    end,
    case {Transport, Sid} of
        {<<"polling">>, undefined} ->
            create_session(Req2, #http_state{config = Config, jsonp = JsonP, base64 = Base64});
        {<<"polling">>, _} when is_binary(Sid) ->
            handle_polling(Req2, Sid, Config, JsonP, Base64);
        {<<"websocket">>, _} ->
            websocket_init(Req, Config);
        _ ->
            lager:info("404, unknown transport ~s for SID ~s", [Transport, Sid]),
            {ok, cowboy_req:reply(404, [], <<>>, Req2), #http_state{}}
    end.

%% Http handlers
create_session(Req, HttpState = #http_state{jsonp = JsonP, base64 = Base64, config = #config{
    heartbeat = HeartbeatInterval,
    heartbeat_timeout = HeartbeatTimeout,
    session_timeout = SessionTimeout,
    opts = Opts,
    callback = Callback,
    enable_websockets = EnableWebsockets
}}) ->
    Sid = uuids:new(),
    _Pid = engineio_session:create(Sid, SessionTimeout, Callback, Opts, Req, Base64),

    UpgradeList = case EnableWebsockets of
        true -> [<<"websocket">>];
        false -> []
    end,
    Result = jiffy:encode({[
        {<<"sid">>, Sid},
        {<<"pingInterval">>, HeartbeatInterval}, {<<"pingTimeout">>, HeartbeatTimeout},
        {<<"upgrades">>, UpgradeList}
    ]}),

    case JsonP of
        undefined ->
            Result2 = encode_polling_xhr_packets_v1([<<$0, Result/binary>>], Base64),
            case Base64 of
                true ->
                    HttpHeaders = text_headers();
                false ->
                    HttpHeaders = stream_headers()
            end;
        Num ->
            ResultLenBin = integer_to_binary(byte_size(Result) + 1),
            Rs = binary:replace(Result, <<"\"">>, <<"\\\"">>, [global]),
            Result2 = <<"___eio[", Num/binary, "](\"", ResultLenBin/binary, ":0", Rs/binary, "\");">>,
            HttpHeaders = javascript_headers()
    end,

    Req1 = cowboy_req:reply(200, HttpHeaders, <<Result2/binary>>, Req),
    {ok, Req1, HttpState}.

% Invariant in all of these: We are an HTTP loop handler.
info({timeout, TRef, {?MODULE, Pid}}, Req, HttpState = #http_state{heartbeat_tref = TRef}) ->
    safe_poll(Req, HttpState#http_state{heartbeat_tref = undefined}, Pid, false);
info({message_arrived, Pid}, Req, HttpState = #http_state{pid = StatePid, heartbeat_tref = HeartbeatTRef}) ->
    case Pid of
        StatePid ->
            % This message_arrived was meant for us, so poll and return data.

            % We don't want the timeout any more (since we will be exiting after polling).
            case HeartbeatTRef of
                undefined ->
                    ok;
                _ ->
                    erlang:cancel_timer(HeartbeatTRef),
                    ok
            end,
            % No other handler should be trying to poll this session, so it
            % should be fine to not wait if the message list is empty.
            safe_poll(Req, HttpState, Pid, false);
        _ ->
            % We can receive message_arrived messages that were meant for a loop
            % handler that previously ran in the same process as we are. The way
            % this happens is that the engineio_session sends the asynchronous
            % message_arrived message just before the previous loop handler
            % calls unsub_caller, so it gets added to this process's message
            % queue even though the handler that was planning to handle it is
            % gone.
            {ok, Req, HttpState}
    end;
info(Info, Req, HttpState) ->
    lager:info("Unexpected info message ~s", [Info]),
    {stop, Req, HttpState}.

terminate(Reason, _Req, _HttpState = #http_state{heartbeat_tref = HeartbeatTRef, pid = Pid}) ->
    % Invariant: We are an HTTP handler (loop or regular).
    safe_unsub_caller(Pid, self()),
    case HeartbeatTRef of
        undefined ->
            ok;
        _ ->
            erlang:cancel_timer(HeartbeatTRef),
            ok
    end,
    case Reason of
        {error, closed} ->
            % This indicates that the long-polling connection has been closed
            % unexpectedly, which generally means that the client is gone.
            engineio_session:disconnect(Pid);
        _ ->
            ok
    end;
terminate(_Reason, _Req, #websocket_state{pid = Pid}) ->
    % Invariant: We are a WebSocket handler.
    engineio_session:disconnect(Pid),
    ok.

text_headers() -> [ {<<"Content-Type">>, <<"text/plain; charset=utf-8">>} ].

stream_headers() -> [ {<<"Content-Type">>, <<"application/octet-stream">>} ].

javascript_headers() ->
    [
        {<<"Content-Type">>, <<"text/javascript; charset=UTF-8">>},
        {<<"X-XSS-Protection">>, <<"0">>}
    ].

% If SendNop is true, we must send at least one message to flush our queue,
% so if the message queue is empty, we still send [nop].
reply_messages(Req, Messages, SendNop, undefined, Base64) ->
    PacketList = case {SendNop, Messages} of
        {true, []} ->
            engineio_data_protocol:encode_v1([nop]);
        _ ->
            engineio_data_protocol:encode_v1(Messages)
    end,
    PacketListBin = encode_polling_xhr_packets_v1(PacketList, Base64),
    case Base64 of
        true ->
            HttpHeaders = text_headers();
        false ->
            HttpHeaders = stream_headers()
    end,
    cowboy_req:reply(200, HttpHeaders, PacketListBin, Req);
reply_messages(Req, Messages, SendNop, JsonP, _Base64) ->
    PacketList = case {SendNop, Messages} of
        {true, []} ->
            engineio_data_protocol:encode_v1([nop]);
        _ ->
            engineio_data_protocol:encode_v1(Messages)
    end,
    PacketListBin = encode_polling_json_packets_v1(PacketList, JsonP),
    cowboy_req:reply(200, javascript_headers(), PacketListBin, Req).

safe_unsub_caller(undefined, _Caller) ->
    ok;
safe_unsub_caller(_Pid, undefined) ->
    ok;
safe_unsub_caller(Pid, Caller) ->
    try
        engineio_session:unsub_caller(Pid, Caller),
        ok
    catch
        exit:{noproc, _} ->
            error
    end.

safe_poll(Req, HttpState = #http_state{jsonp = JsonP}, Pid, WaitIfEmpty) ->
    % INVARIANT: We are an HTTP loop handler.
    try
        Messages = engineio_session:poll(Pid),
        Transport = engineio_session:transport(Pid),
        Base64 = engineio_session:b64(Pid),
        case {Transport, WaitIfEmpty, Messages} of
            {websocket, _, _} ->
                % Our transport has been switched to websocket, so we flush
                % the transport, sending a nop if there are no messages in the
                % queue.
                {stop, reply_messages(Req, Messages, true, JsonP, Base64), HttpState};
            {_, true, []} ->
                % Not responding with 'stop' will make the loop handler continue
                % to wait.
                {ok, Req, HttpState};
            _ ->
                {stop, reply_messages(Req, Messages, true, JsonP, Base64), HttpState}
        end
    catch
        exit:{noproc, _} ->
            lager:debug("Couldn't talk to PID ~s, ~s, ~s", [Pid, JsonP, WaitIfEmpty]),
            {stop, cowboy_req:reply(404, [], <<>>, Req), HttpState}
    end.

handle_polling(Req, Sid, Config, JsonP, Base64) ->
    Method = cowboy_req:method(Req),
    case {engineio_session:find(Sid), Method} of
        {{ok, Pid}, <<"GET">>} ->
            case engineio_session:pull_no_wait(Pid, self()) of
                {error, noproc} ->
                    {ok, cowboy_req:reply(400, <<"No such session">>, Req), #http_state{config = Config, sid = Sid, jsonp = JsonP, base64 = Base64}};
                session_in_use ->
                    {ok, cowboy_req:reply(404, <<"Session in use">>, Req), #http_state{config = Config, sid = Sid, jsonp = JsonP, base64 = Base64}};
                [] ->
                    case engineio_session:transport(Pid) of
                        websocket ->
                            % Just send a NOP to flush this transport.
                            {ok, reply_messages(Req, [], true, JsonP, Base64), #http_state{config = Config, sid = Sid, pid = Pid, jsonp = JsonP, base64 = Base64}};
                        _ ->
                            TRef = erlang:start_timer(Config#config.heartbeat, self(), {?MODULE, Pid}),
                            {cowboy_loop, Req, #http_state{config = Config, sid = Sid, heartbeat_tref = TRef, pid = Pid, jsonp = JsonP, base64 = Base64}}
                    end;
                Messages ->
                    Req1 = reply_messages(Req, Messages, false, JsonP, Base64),
                    {ok, Req1, #http_state{config = Config, sid = Sid, pid = Pid, jsonp = JsonP, base64 = Base64}}
            end;
        {{ok, Pid}, <<"POST">>} ->
            case get_request_data(Req, JsonP) of
                {ok, Data2, Req2} ->
                    % TODO(je): Check if we need to obey b64 here?
                    Messages = case catch(engineio_data_protocol:decode_v1(Data2)) of
                                   {'EXIT', _Reason} ->
                                       [];
                                   {error, _Reason} ->
                                       [];
                                   Msgs ->
                                       Msgs
                               end,
                    engineio_session:recv(Pid, Messages),
                    Req3 = cowboy_req:reply(200, text_headers(), <<"ok">>, Req2),
                    {ok, Req3, #http_state{config = Config, sid = Sid, jsonp = JsonP, base64 = Base64}};
                error ->
                    {ok, cowboy_req:reply(400, <<"Error reading request data">>, Req), #http_state{config = Config, sid = Sid, base64 = Base64}}
            end;
        {{error, not_found}, _} ->
            Req1 = cowboy_req:reply(404, [], <<"Not found">>, Req),
            {ok, Req1, #http_state{sid = Sid, config = Config, jsonp = JsonP, base64 = Base64}};
        _ ->
            lager:warn("Unknown error ~s, ~s, ~s, ~s", [Sid, Method, Config, JsonP]),
            {ok, cowboy_req:reply(400, <<"Unknown error">>, Req), #http_state{sid = Sid, config = Config, jsonp = JsonP, base64 = Base64}}
    end.

%% Websocket handlers
websocket_init(Req, Config) ->
    KeyValues = cowboy_req:parse_qs(Req),
    case proplists:get_value(<<"sid">>, KeyValues, undefined) of
        Sid when is_binary(Sid) ->
            case engineio_session:find(Sid) of
                {ok, Pid} ->
                    erlang:monitor(process, Pid),
                    engineio_session:upgrade_transport(Pid, websocket),
                    {cowboy_websocket, Req, #websocket_state{config = Config, pid = Pid, messages = []}};
                {error, not_found} ->
                    {ok, cowboy_req:reply(500, <<"No such session">>, Req)}
            end;
        _ ->
            {ok, cowboy_req:reply(500, <<"No such session">>, Req)}
    end.

websocket_handle({text, Data}, Req, State = #websocket_state{ pid = Pid }) ->
    case catch (engineio_data_protocol:decode_v1_for_websocket(Data)) of
        {'EXIT', _Reason} ->
            {ok, Req, State};
        [{ping, Rest}] ->
            Packet = engineio_data_protocol:encode_v1({pong, Rest}),
            engineio_session:refresh(Pid),
            {reply, {text, Packet}, Req, State};
        [upgrade] ->
            self() ! go,
            {ok, Req, State};
        Msgs ->
            case engineio_session:recv(Pid, Msgs) of
                noproc ->
                    {shutdown, Req, State};
                _ ->
                    {ok, Req, State}
            end
    end;
websocket_handle(_Data, Req, State) ->
    % TODO(joi): Log
    {ok, Req, State}.

websocket_info(go, Req, State = #websocket_state{pid = Pid, messages = RestMessages}) ->
    case engineio_session:pull(Pid, self()) of
        {error, noproc} ->
            {shutdown, Req, State};
        session_in_use ->
            {ok, Req, State};  % TODO(joi): Really?
        Messages ->
            RestMessages2 = lists:append([RestMessages, Messages]),
            self() ! go_rest,
            {ok, Req, State#websocket_state{messages = RestMessages2}}
    end;
websocket_info(go_rest, Req, State = #websocket_state{messages = RestMessages}) ->
    case RestMessages of
        [] ->
            {ok, Req, State};
        _ ->
            Reply = [{text, engineio_data_protocol:encode_v1(M)} || M <- RestMessages],
            {reply, Reply, Req, State#websocket_state{messages = []}}
    end;
websocket_info({message_arrived, Pid}, Req, State = #websocket_state{pid = Pid, messages = RestMessages}) ->
    Messages =  case engineio_session:safe_poll(Pid) of
                    {error, noproc} ->
                        [];
                    Result ->
                        Result
                end,
    RestMessages2 = lists:append([RestMessages, Messages]),
    self() ! go,
    {ok, Req, State#websocket_state{messages = RestMessages2}};
websocket_info({'DOWN', _Ref, process, Pid, _Reason}, Req, State = #websocket_state{pid = Pid}) ->
    {shutdown, Req, State};
websocket_info(_Info, Req, State) ->
    % TODO(joi): Log
    {ok, Req, State}.

enable_cors(Req) ->
    case cowboy_req:header(<<"origin">>, Req) of
        undefined ->
            Req;
        Origin ->
            Req1 = cowboy_req:set_resp_header(<<"access-control-allow-origin">>, Origin, Req),
            cowboy_req:set_resp_header(<<"access-control-allow-credentials">>, <<"true">>, Req1)
    end.

get_request_data(Req, JsonP) ->
    case JsonP of
        undefined ->
            case cowboy_req:body(Req, [{length, ?MAXIMUM_BODY_BYTES}]) of
                {ok, Body, Req1} ->
                    {ok, Body, Req1};
                {error, _} ->
                    error
            end;
        _Num ->
            case cowboy_req:body_qs(Req, [{length, ?MAXIMUM_BODY_BYTES}]) of
                {ok, PostVals, Req1} ->
                    Data = proplists:get_value(<<"d">>, PostVals),
                    Data2 = binary:replace(Data, <<"\\\n">>, <<"\n">>, [global]),
                    Data3 = binary:replace(Data2, <<"\\\\n">>, <<"\\n">>, [global]),
                    {ok, Data3, Req1};
                {error, _} ->
                    error
            end
    end.

<<<<<<< HEAD
encode_polling_xhr_packets_v1(PacketList, Base64) ->
    case Base64 of
        false ->
            lists:foldl(fun(Packet, AccIn) ->
                PacketLen = [list_to_integer([D]) || D <- integer_to_list(byte_size(Packet))],
                PacketLenBin = list_to_binary(PacketLen),
                <<AccIn/binary, 0, PacketLenBin/binary, 255, Packet/binary>>
            end, <<>>, PacketList);
        true ->
            lists:foldl(fun(Packet, AccIn) ->
                PacketLenStr = list_to_binary(io_lib:format("~p", [byte_size(Packet)])),
                <<AccIn/binary, PacketLenStr/binary, $:, Packet/binary>>
            end, <<>>, PacketList)
    end.
=======
encode_polling_xhr_packets_v1(PacketList) ->
    % TODO(joi): I'm pretty sure we could optimize by using an iolist rather
    % than building an increasingly-larger binary...
    lists:foldl(fun(Packet, AccIn) ->
        PacketLen = [list_to_integer([D]) || D <- integer_to_list(byte_size(Packet))],
        PacketLenBin = list_to_binary(PacketLen),
        <<AccIn/binary, 0, PacketLenBin/binary, 255, Packet/binary>>
    end, <<>>, PacketList).
>>>>>>> 8724413b

encode_polling_json_packets_v1(PacketList, JsonP) ->
    % TODO(joi): I'm pretty sure we could optimize by using an iolist rather
    % than building an increasingly-larger binary...
    Payload = lists:foldl(fun(Packet, AccIn) ->
        ResultLenBin = integer_to_binary(byte_size(Packet)),
        Packet2 = escape_character(Packet, <<"\\">>),
        Packet3 = escape_character(Packet2, <<"\"">>),
        Packet4 = escape_character(Packet3, <<"\\n">>),
        <<AccIn/binary, ResultLenBin/binary, ":", Packet4/binary>>
    end, <<>>, PacketList),
    <<"___eio[", JsonP/binary, "](\"", Payload/binary, "\");">>.

escape_character(Data, CharBin) ->
    binary:replace(Data, CharBin, <<"\\", CharBin/binary>>, [global]).<|MERGE_RESOLUTION|>--- conflicted
+++ resolved
@@ -382,14 +382,13 @@
             end
     end.
 
-<<<<<<< HEAD
 encode_polling_xhr_packets_v1(PacketList, Base64) ->
     case Base64 of
         false ->
-            lists:foldl(fun(Packet, AccIn) ->
-                PacketLen = [list_to_integer([D]) || D <- integer_to_list(byte_size(Packet))],
-                PacketLenBin = list_to_binary(PacketLen),
-                <<AccIn/binary, 0, PacketLenBin/binary, 255, Packet/binary>>
+    lists:foldl(fun(Packet, AccIn) ->
+        PacketLen = [list_to_integer([D]) || D <- integer_to_list(byte_size(Packet))],
+        PacketLenBin = list_to_binary(PacketLen),
+        <<AccIn/binary, 0, PacketLenBin/binary, 255, Packet/binary>>
             end, <<>>, PacketList);
         true ->
             lists:foldl(fun(Packet, AccIn) ->
@@ -397,16 +396,6 @@
                 <<AccIn/binary, PacketLenStr/binary, $:, Packet/binary>>
             end, <<>>, PacketList)
     end.
-=======
-encode_polling_xhr_packets_v1(PacketList) ->
-    % TODO(joi): I'm pretty sure we could optimize by using an iolist rather
-    % than building an increasingly-larger binary...
-    lists:foldl(fun(Packet, AccIn) ->
-        PacketLen = [list_to_integer([D]) || D <- integer_to_list(byte_size(Packet))],
-        PacketLenBin = list_to_binary(PacketLen),
-        <<AccIn/binary, 0, PacketLenBin/binary, 255, Packet/binary>>
-    end, <<>>, PacketList).
->>>>>>> 8724413b
 
 encode_polling_json_packets_v1(PacketList, JsonP) ->
     % TODO(joi): I'm pretty sure we could optimize by using an iolist rather
